import { BaseWindow, WebContentsView, Menu } from 'electron';
import path from 'node:path';
import { TabInfo, HistoryTransition } from '@/shared/types';
import { VideoRecorder } from '@/main/recording';
import { PasswordManager } from '@/main/password/PasswordManager';
import { BrowserAutomationExecutor } from '@/main/automation';
import { HistoryService } from '@/main/history/HistoryService';
import { Tab, TabEventHandlers } from './types';
import { NavigationManager } from './NavigationManager';
import { DebuggerManager } from './DebuggerManager';
import { PasswordAutomation } from '@/main/password';

/**
 * TabManager - Manages tab lifecycle and state
 * 
 * Responsibilities:
 * - Create and destroy tabs
 * - Switch between tabs
 * - Manage tab views and bounds
 * - Setup tab event listeners
 * - Handle navigation (back, forward, reload, stop)
 */
export class TabManager {
  private tabs: Map<string, Tab> = new Map();
  private activeTabId: string | null = null;
  private tabCounter = 0;
  private currentSidebarWidth = 0;

  private readonly webContentsViewHeight = 88;

  constructor(
    private baseWindow: BaseWindow,
    private passwordManager: PasswordManager,
    private historyService: HistoryService,
    private navigationManager: NavigationManager,
    private debuggerManager: DebuggerManager,
    private eventHandlers: TabEventHandlers
  ) {}

  /**
   * Create a new tab with a WebContentsView
   */
  public createTab(url?: string): TabInfo {
    const tabId = `tab-${++this.tabCounter}`;
    
    const view = new WebContentsView({
      webPreferences: {
        preload: path.join(__dirname, 'preload.js'),
        contextIsolation: true,
        nodeIntegration: false,
        sandbox: true,
        webSecurity: true,
        allowRunningInsecureContent: false,
      },
    });

    let displayUrl = url ?? 'https://www.google.com';
    let displayTitle = 'New Tab';
    
    const internalPageInfo = this.navigationManager.getInternalPageInfo(url || '');
    if (internalPageInfo) {
      displayUrl = internalPageInfo.url;
      displayTitle = internalPageInfo.title;
    }

    const tabInfo: TabInfo = {
      id: tabId,
      title: displayTitle,
      url: displayUrl,
      isLoading: false,
      canGoBack: false,
      canGoForward: false,
    };

    const tab: Tab = {
      id: tabId,
      view,
      info: tabInfo,
      videoRecorder: new VideoRecorder(view),
      passwordAutomation: new PasswordAutomation(
        view, 
        this.passwordManager, 
        tabId,
        this.eventHandlers.onCredentialSelected
      ),
      automationExecutor: new BrowserAutomationExecutor(view, tabId),
    };

    this.tabs.set(tabId, tab);
    this.setupTabEvents(tab);

    // Initialize debugger asynchronously
    this.debuggerManager.initializeDebugger(view, tabId).catch(err => 
      console.error('[TabManager] Failed to initialize debugger for tab:', tabId, err)
    );

    this.baseWindow.contentView.addChildView(view);
    this.updateTabViewBounds(view, this.currentSidebarWidth);

    const urlToLoad = url || 'https://www.google.com';
    view.webContents.loadURL(this.navigationManager.normalizeURL(urlToLoad));

    this.switchToTab(tabId);

    return tabInfo;
  }

  /**
   * Close a tab
   */
  public closeTab(tabId: string): boolean {
    const tab = this.tabs.get(tabId);
    if (!tab) return false;

    // Remove view from window
    this.baseWindow.contentView.removeChildView(tab.view);

    // Clean up password automation
    if (tab.passwordAutomation) {
      tab.passwordAutomation.stop().catch(err => 
        console.error('[TabManager] Error stopping password automation:', err)
      );
    }

    this.debuggerManager.cleanupDebugger(tab.view, tabId);

    // Clean up
    tab.view.webContents.close();
    this.tabs.delete(tabId);

    // If this was the active tab, switch to another
    if (this.activeTabId === tabId) {
      const remainingTabs = Array.from(this.tabs.keys());
      if (remainingTabs.length > 0) {
        this.switchToTab(remainingTabs[0]);
      } else {
        this.activeTabId = null;
      }
    }

    this.eventHandlers.onTabsChanged();
    return true;
  }

  /**
   * Switch to a specific tab
   */
  public switchToTab(tabId: string): boolean {
    const tab = this.tabs.get(tabId);
    if (!tab) return false;


    // Hide current active tab
    if (this.activeTabId && this.activeTabId !== tabId) {
      const currentTab = this.tabs.get(this.activeTabId);
      if (currentTab) {
        currentTab.view.setVisible(false);
      }
    }

    // Show new tab
    tab.view.setVisible(true);
    this.activeTabId = tabId;

    // Bring to front (re-add to ensure it's on top)
    this.baseWindow.contentView.removeChildView(tab.view);
    this.baseWindow.contentView.addChildView(tab.view);

    this.eventHandlers.onTabsChanged();
    return true;
  }

  /**
   * Navigate a tab to a URL
   */
  public navigate(tabId: string, url: string): boolean {
    const tab = this.tabs.get(tabId);
    if (!tab) return false;

    const normalizedURL = this.navigationManager.normalizeURL(url);
    tab.view.webContents.loadURL(normalizedURL);
    return true;
  }

  /**
   * Navigation controls
   */
  public goBack(tabId: string): boolean {
    const tab = this.tabs.get(tabId);
    if (!tab || !tab.view.webContents.navigationHistory.canGoBack()) return false;
    tab.view.webContents.navigationHistory.goBack();
    return true;
  }

  public goForward(tabId: string): boolean {
    const tab = this.tabs.get(tabId);
    if (!tab || !tab.view.webContents.navigationHistory.canGoForward()) return false;
    tab.view.webContents.navigationHistory.goForward();
    return true;
  }

  public reload(tabId: string): boolean {
    const tab = this.tabs.get(tabId);
    if (!tab) return false;
    tab.view.webContents.reload();
    return true;
  }

  public stop(tabId: string): boolean {
    const tab = this.tabs.get(tabId);
    if (!tab) return false;
    tab.view.webContents.stop();
    return true;
  }

  public canGoBack(tabId: string): boolean {
    const tab = this.tabs.get(tabId);
    return tab ? tab.view.webContents.navigationHistory.canGoBack() : false;
  }

  public canGoForward(tabId: string): boolean {
    const tab = this.tabs.get(tabId);
    return tab ? tab.view.webContents.navigationHistory.canGoForward() : false;
  }

  /**
   * Get all tabs info
   */
  public getAllTabs(): { tabs: TabInfo[]; activeTabId: string | null } {
    const tabs = Array.from(this.tabs.values()).map(tab => tab.info);
    return { tabs, activeTabId: this.activeTabId };
  }

  /**
   * Get active tab
   */
  public getActiveTab(): Tab | null {
    return this.activeTabId ? this.tabs.get(this.activeTabId) || null : null;
  }

  /**
   * Get tab by ID
   */
  public getTab(tabId: string): Tab | undefined {
    return this.tabs.get(tabId);
  }

  /**
   * Get all tabs (internal)
   */
  public getTabs(): Map<string, Tab> {
    return this.tabs;
  }

  /**
   * Get active tab ID
   */
  public getActiveTabId(): string | null {
    return this.activeTabId;
  }

  /**
   * Update layout when window resizes or sidebar changes
   */
  public updateLayout(sidebarWidth = 0): void {
    this.currentSidebarWidth = sidebarWidth;
    
    this.tabs.forEach(tab => {
      this.updateTabViewBounds(tab.view, sidebarWidth);
    });
  }

  /**
   * Clean up all tabs
   */
  public destroy(): void {
    this.tabs.forEach(tab => {
      this.debuggerManager.cleanupDebugger(tab.view, tab.id);
      this.baseWindow.contentView.removeChildView(tab.view);
      tab.view.webContents.close();
    });
    this.tabs.clear();
  }

  /**
   * Update bounds for a tab view
   */
  private updateTabViewBounds(view: WebContentsView, sidebarWidth = 0): void {
    const bounds = this.baseWindow.getBounds();
    view.setBounds({
      x: 0,
      y: this.webContentsViewHeight,
      width: bounds.width - sidebarWidth,
      height: bounds.height - this.webContentsViewHeight,
    });
  }

  /**
   * Setup event listeners for a tab's WebContents
   */
  private setupTabEvents(tab: Tab): void {
    const { view, info } = tab;
    const webContents = view.webContents;

    // Page title updated
    webContents.on('page-title-updated', (_, title) => {
      const internalPageTitle = this.navigationManager.getInternalPageTitle(info.url);
      if (internalPageTitle) {
        info.title = internalPageTitle;
      } else {
        info.title = title || 'Untitled';
      }
      this.eventHandlers.onTabsChanged();
    });

    // Navigation events
    webContents.on('did-start-loading', () => {
      info.isLoading = true;
      this.eventHandlers.onTabsChanged();
    });

    webContents.on('did-stop-loading', async () => {
      info.isLoading = false;
      info.canGoBack = webContents.navigationHistory.canGoBack();
      info.canGoForward = webContents.navigationHistory.canGoForward();
      
      if (info.url && info.title) {
        this.historyService.addEntry(
          info.url,
          info.title,
          HistoryTransition.LINK,
          info.favicon
        ).catch(err => console.error('Failed to add history entry:', err));
      }
      
      // Start CDP-based password automation
      if (tab.passwordAutomation && !this.navigationManager.isInternalPage(info.url)) {
        try {
          await tab.passwordAutomation.start();
        } catch (error) {
          console.error('[TabManager] Failed to start password automation:', error);
        }
      }
      
      this.eventHandlers.onTabsChanged();
    });

    webContents.on('did-navigate', (_, url) => {
      const internalPageInfo = this.navigationManager.getInternalPageInfo(url);
      if (internalPageInfo) {
        info.url = internalPageInfo.url;
        info.title = internalPageInfo.title;
      } else {
        info.url = url;
      }
      info.canGoBack = webContents.navigationHistory.canGoBack();
      info.canGoForward = webContents.navigationHistory.canGoForward();
      this.eventHandlers.onTabsChanged();
    });

    webContents.on('did-navigate-in-page', (_, url) => {
      const internalPageInfo = this.navigationManager.getInternalPageInfo(url);
      if (internalPageInfo) {
        info.url = internalPageInfo.url;
        info.title = internalPageInfo.title;
      } else {
        info.url = url;
      }
      info.canGoBack = webContents.navigationHistory.canGoBack();
      info.canGoForward = webContents.navigationHistory.canGoForward();
      this.eventHandlers.onTabsChanged();
    });

    // Favicon
    webContents.on('page-favicon-updated', (_, favicons) => {
      if (!info.url.includes('browzer://settings') && favicons.length > 0) {
        info.favicon = favicons[0];
        this.eventHandlers.onTabsChanged();
      }
    });

    // Handle new window requests (open in new tab)
    webContents.setWindowOpenHandler(({ url }) => {
      this.createTab(url);
      return { action: 'deny' };
    });

    // Add context menu for right-click
    webContents.on('context-menu', (_event: any, params: any) => {
      const menu = Menu.buildFromTemplate([
        {
          label: 'Inspect Element',
          click: () => {
            webContents.inspectElement(params.x, params.y);
          }
        },
        { type: 'separator' },
        { role: 'reload' },
        { role: 'forceReload' },
        { type: 'separator' },
        { role: 'copy' },
        { role: 'paste' },
        { role: 'selectAll' },
      ]);
      menu.popup();
    });

    // Handle keyboard shortcuts
    webContents.on('before-input-event', (event: any, input: any) => {
      // Cmd/Ctrl + Shift + I to open DevTools
      if ((input.control || input.meta) && input.shift && input.key.toLowerCase() === 'i') {
        event.preventDefault();
        if (webContents.isDevToolsOpened()) {
          webContents.closeDevTools();
        } else {
          webContents.openDevTools({ mode: 'right', activate: true });
        }
      }
      // Cmd/Ctrl + Shift + C to open DevTools in inspect mode
      else if ((input.control || input.meta) && input.shift && input.key.toLowerCase() === 'c') {
        event.preventDefault();
        webContents.openDevTools({ mode: 'right', activate: true });
      }
    });

    // Error handling
    webContents.on('did-fail-load', (_, errorCode, errorDescription, validatedURL) => {
      if (errorCode !== -3) { // Ignore aborted loads
        console.error(`Failed to load ${validatedURL}: ${errorDescription}`);
      }
      info.isLoading = false;
      this.eventHandlers.onTabsChanged();
    });
  }

  /**
   * Handle credential selection for multi-step flows
   */
  public handleCredentialSelected(tabId: string, credentialId: string, username: string): void {
    const tab = this.tabs.get(tabId);
    if (tab) {
      tab.selectedCredentialId = credentialId;
      tab.selectedCredentialUsername = username;
    }
  }
<<<<<<< HEAD

  /**
   * Handle auto-fill password request
   */
  public async handleAutoFillPassword(tabId: string): Promise<void> {
    const tab = this.tabs.get(tabId);
    if (!tab || !tab.selectedCredentialId) {
      return;
    }
    
    const password = this.passwordManager.getPassword(tab.selectedCredentialId);
    if (!password) {
      return;
    }
    
    console.log('[TabManager] Auto-filling password for:', tab.selectedCredentialUsername);
    
    try {
      await PasswordUtil.fillPassword(
        tab.view,
        password,
        tab.selectedCredentialUsername
      );
      
      // Clear selected credential after use
      tab.selectedCredentialId = undefined;
      tab.selectedCredentialUsername = undefined;
      
    } catch (error) {
      console.error('[TabManager] Error auto-filling password:', error);
    }
  }

  /**
   * Hide all tabs (for fullscreen routes)
   */
  public hideAllTabs(): void {
    this.tabs.forEach(tab => {
      tab.view.setBounds({ x: 0, y: 0, width: 0, height: 0 });
    });
  }

  /**
   * Show all tabs (restore normal browsing)
   */
  public showAllTabs(): void {
    this.tabs.forEach(tab => {
      if (tab.id === this.activeTabId) {
        this.updateTabViewBounds(tab.view, this.currentSidebarWidth);
      }
    });
  }
=======
>>>>>>> 249d61dd
}<|MERGE_RESOLUTION|>--- conflicted
+++ resolved
@@ -443,39 +443,6 @@
       tab.selectedCredentialUsername = username;
     }
   }
-<<<<<<< HEAD
-
-  /**
-   * Handle auto-fill password request
-   */
-  public async handleAutoFillPassword(tabId: string): Promise<void> {
-    const tab = this.tabs.get(tabId);
-    if (!tab || !tab.selectedCredentialId) {
-      return;
-    }
-    
-    const password = this.passwordManager.getPassword(tab.selectedCredentialId);
-    if (!password) {
-      return;
-    }
-    
-    console.log('[TabManager] Auto-filling password for:', tab.selectedCredentialUsername);
-    
-    try {
-      await PasswordUtil.fillPassword(
-        tab.view,
-        password,
-        tab.selectedCredentialUsername
-      );
-      
-      // Clear selected credential after use
-      tab.selectedCredentialId = undefined;
-      tab.selectedCredentialUsername = undefined;
-      
-    } catch (error) {
-      console.error('[TabManager] Error auto-filling password:', error);
-    }
-  }
 
   /**
    * Hide all tabs (for fullscreen routes)
@@ -496,6 +463,4 @@
       }
     });
   }
-=======
->>>>>>> 249d61dd
 }
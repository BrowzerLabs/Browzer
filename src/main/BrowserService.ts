import { BaseWindow, WebContentsView, dialog } from 'electron';
import { RecordedAction } from '@/shared/types';
import { RecordingStore } from '@/main/recording';
import { HistoryService } from '@/main/history/HistoryService';
import { PasswordManager } from '@/main/password/PasswordManager';
import { BrowserAutomationExecutor } from './automation';
import { SessionManager } from '@/main/llm/session/SessionManager';
import {
  TabService,
  RecordingManager,
  AutomationManager,
  NavigationService,
  DebuggerService,
} from './browser';

export class BrowserService {
  // Modular components
  private tabService: TabService;
  private recordingManager: RecordingManager;
  private automationManager: AutomationManager;
  private navigationService: NavigationService;
  private debuggerService: DebuggerService;

  // Services (shared across managers)
  private historyService: HistoryService;
  private passwordManager: PasswordManager;
  private recordingStore: RecordingStore;
  private sessionManager: SessionManager;

  constructor(
    private baseWindow: BaseWindow,
    private browserView: WebContentsView
  ) {
    // Initialize services
    this.recordingStore = new RecordingStore();
    this.historyService = new HistoryService();
    this.passwordManager = new PasswordManager();
    this.sessionManager = new SessionManager();

    // Initialize managers
    this.navigationService = new NavigationService();
    this.debuggerService = new DebuggerService();
    
    this.tabService = new TabService(
      baseWindow,
      this.passwordManager,
      this.historyService,
      this.navigationService,
      this.debuggerService,
    );
    
    this.setupTabEventListeners();

    this.recordingManager = new RecordingManager(
      this.recordingStore,
      this.browserView
    );

    this.automationManager = new AutomationManager(
      this.recordingStore,
      this.sessionManager,
      this.browserView
    );
  }

  public initializeAfterAuth(): void {
    const { tabs } = this.tabService.getAllTabs();
    if (tabs.length === 0) {
      this.tabService.createTab('https://www.google.com');
    }
  }

  public getTabService(): TabService {
    return this.tabService;
  }

  public async startRecording(): Promise<boolean> {
    const activeTab = this.tabService.getActiveTab();
    if (!activeTab) {
      dialog.showMessageBox({
        type: 'error',
        title: 'No tab active to record.',
        message: 'Please ensure at least one tab is active for recording'
      });
      return false;
    }

    return this.recordingManager.startRecording(activeTab);
  }

  public async stopRecording(): Promise<RecordedAction[]> {
    return this.recordingManager.stopRecording(this.tabService.getTabs());
  }

  public async saveRecording(
    name: string,
    description: string,
    actions: RecordedAction[]
  ): Promise<string> {
    return this.recordingManager.saveRecording(
      name,
      description,
      actions,
      this.tabService.getTabs()
    );
  }

  public isRecordingActive(): boolean {
    return this.recordingManager.isRecordingActive();
  }

  public getRecordedActions(): RecordedAction[] {
    return this.recordingManager.getRecordedActions();
  }

  public getRecordingStore(): RecordingStore {
    return this.recordingManager.getRecordingStore();
  }

  public async deleteRecording(id: string): Promise<boolean> {
    return this.recordingManager.deleteRecording(id);
  }

  public async executeIterativeAutomation(
    userGoal: string,
    recordedSessionId: string
  ): Promise<{
    success: boolean;
    sessionId: string;
    message: string;
  }> {
    const newTab = this.tabService.createTab();
    return this.automationManager.executeAutomation(
      newTab,
      userGoal,
      recordedSessionId,
    );
  }
  
  public stopAutomation(sessionId: string): void {
    this.automationManager.stopAutomation(sessionId);
  }

  public async loadAutomationSession(sessionId: string): Promise<any> {
    return this.automationManager.loadAutomationSession(sessionId);
  }

  public async getAutomationSessionHistory(limit = 5): Promise<any[]> {
    return this.automationManager.getAutomationSessionHistory(limit);
  }

  public async getAutomationSessions(): Promise<any[]> {
    return this.automationManager.getAutomationSessions();
  }

  public async getAutomationSessionDetails(sessionId: string): Promise<any> {
    return this.automationManager.getAutomationSessionDetails(sessionId);
  }

  public async resumeAutomationSession(sessionId: string): Promise<any> {
    return this.automationManager.resumeAutomationSession(sessionId);
  }

  public async deleteAutomationSession(sessionId: string): Promise<boolean> {
    return this.automationManager.deleteAutomationSession(sessionId);
  }

  // Service Accessors (for IPCHandlers)

  public getHistoryService(): HistoryService {
    return this.historyService;
  }

  public getPasswordManager(): PasswordManager {
    return this.passwordManager;
  }

  public getActiveAutomationExecutor(): BrowserAutomationExecutor | null {
    const activeTab = this.tabService.getActiveTab();
    return activeTab.automationExecutor;
  }

  // Layout Management

  public updateLayout(_windowWidth: number, _windowHeight: number, sidebarWidth = 0): void {
    this.tabService.updateLayout(sidebarWidth);
  }

  public hideAllTabs(): void {
    this.tabService.hideAllTabs();
  }

  public showAllTabs(): void {
    this.tabService.showAllTabs();
  }

  public bringBrowserViewToFront(): void {
    if (this.browserView.webContents.isDestroyed()) {
      return;
    }

<<<<<<< HEAD
    this.baseWindow.contentView.removeChildView(this.browserView);
=======
>>>>>>> 30adfaea
    this.baseWindow.contentView.addChildView(this.browserView);
  }

  public bringBrowserViewToBottom(): void {
    if (this.browserView.webContents.isDestroyed()) {
      return;
    }

<<<<<<< HEAD
    this.baseWindow.contentView.removeChildView(this.browserView);
=======
>>>>>>> 30adfaea
    this.baseWindow.contentView.addChildView(this.browserView, 0);
  }

  public navigateToBrowzerURL(url: string): void {
    const activeTab = this.tabService.getActiveTab();
    if (activeTab) {
      this.tabService.navigate(activeTab.id, url);
    } else {
      this.tabService.createTab(url);
    }
  }

  public destroy(): void {
    this.tabService.destroy();
    this.recordingManager.destroy();
    this.automationManager.destroy();
    this.sessionManager.close();
  }

  private setupTabEventListeners(): void {
    this.tabService.on('tabs:changed', () => {
      this.notifyTabsChanged();
    });

    this.tabService.on('tab:switched', (previousTabId, newTab) => {
      if (this.recordingManager.isRecordingActive()) {
        this.recordingManager.handleTabSwitch(previousTabId, newTab);
      }
    });
  }

  /**
   * Notify renderer about tab changes
   */
  private notifyTabsChanged(): void {
    const allViews = this.baseWindow.contentView.children;
    allViews.forEach(view => {
      if (view instanceof WebContentsView) {
        view.webContents.send('browser:tabs-updated', this.tabService.getAllTabs());
      }
    });
  }
}<|MERGE_RESOLUTION|>--- conflicted
+++ resolved
@@ -199,10 +199,6 @@
       return;
     }
 
-<<<<<<< HEAD
-    this.baseWindow.contentView.removeChildView(this.browserView);
-=======
->>>>>>> 30adfaea
     this.baseWindow.contentView.addChildView(this.browserView);
   }
 
@@ -211,10 +207,6 @@
       return;
     }
 
-<<<<<<< HEAD
-    this.baseWindow.contentView.removeChildView(this.browserView);
-=======
->>>>>>> 30adfaea
     this.baseWindow.contentView.addChildView(this.browserView, 0);
   }
 

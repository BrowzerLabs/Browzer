import { app } from 'electron';
import Store from 'electron-store';
import { createCipheriv, createDecipheriv, randomBytes, pbkdf2Sync, scryptSync } from 'crypto';
import { machineIdSync } from 'node-machine-id';
import { EventEmitter } from 'events';

interface TokenData {
  access_token: string;
  refresh_token: string;
  expires_at: number;
}

export class TokenManager extends EventEmitter {
  private static instance: TokenManager | null = null;
  private store: Store;
  private cachedTokens: TokenData | null = null;
  private refreshTimer: NodeJS.Timeout | null = null;
  private isRefreshing: boolean = false;
  private refreshPromise: Promise<boolean> | null = null;
  private encryptionKey: Buffer;

  private readonly ALGORITHM = 'aes-256-gcm';
  private readonly KEY_LENGTH = 32;
  private readonly IV_LENGTH = 16;
  private readonly AUTH_TAG_LENGTH = 16;
  
  private readonly APP_CONTEXT = 'browzer-token-storage-v1';

  private constructor() {
    super();
    this.store = new Store({
      name: 'browzer',
<<<<<<< HEAD
      // Use a fixed encryption key that doesn't change between versions
      // This prevents corruption during updates
      encryptionKey: 'browzer-store-encryption-key',
=======
      // encryptionKey: 'browzer-store-key-' + app.getVersion(), // it uses safeStorage at its core, so it will propmpt for keychain access
>>>>>>> 4f015b07
    });
    
    this.encryptionKey = this.deriveEncryptionKey();
  }

  private deriveEncryptionKey(): Buffer {
    try {
      let installationSalt = this.store.get('installation_salt') as string | undefined;
      
      if (!installationSalt) {
        // Generate a cryptographically random salt on first run
        installationSalt = randomBytes(32).toString('base64');
        this.store.set('installation_salt', installationSalt);
        console.log('[TokenManager] Generated new installation salt');
      }

      // Combine multiple entropy sources
      const machineId = machineIdSync();
      const appPath = app.getAppPath();
      
      // Create composite key material
      // NOTE: Do NOT include app version here - it causes encryption to break during updates
      const keyMaterial = `${machineId}|${this.APP_CONTEXT}|${appPath}`;
      
      // Use scrypt
      const derivedKey = scryptSync(
        keyMaterial,
        installationSalt,
        this.KEY_LENGTH,
        {
          N: 16384, // CPU/memory cost (higher = more secure but slower)
          r: 8,     // Block size
          p: 1,     // Parallelization
        }
      );
      
      return derivedKey;
    } catch (error) {
      console.error('[TokenManager] Failed to derive encryption key:', error);
      // Fallback: generate random key (will lose tokens but prevents crashes)
      console.warn('[TokenManager] Using fallback random key - tokens may be lost');
      return randomBytes(this.KEY_LENGTH);
    }
  }

  private encrypt(plaintext: string): string {
    try {
      const iv = randomBytes(this.IV_LENGTH);
      const cipher = createCipheriv(this.ALGORITHM, this.encryptionKey, iv);
      
      let encrypted = cipher.update(plaintext, 'utf8', 'base64');
      encrypted += cipher.final('base64');
      
      const authTag = cipher.getAuthTag();
      
      const combined = Buffer.concat([
        iv,
        Buffer.from(encrypted, 'base64'),
        authTag
      ]);
      
      return combined.toString('base64');
    } catch (error) {
      console.error('[TokenManager] Encryption failed:', error);
      throw error;
    }
  }

  private decrypt(ciphertext: string): string {
    try {
      const combined = Buffer.from(ciphertext, 'base64');
      
      const iv = combined.subarray(0, this.IV_LENGTH);
      const authTag = combined.subarray(combined.length - this.AUTH_TAG_LENGTH);
      const encrypted = combined.subarray(this.IV_LENGTH, combined.length - this.AUTH_TAG_LENGTH);
      
      const decipher = createDecipheriv(this.ALGORITHM, this.encryptionKey, iv);
      decipher.setAuthTag(authTag);
      
      let decrypted = decipher.update(encrypted.toString('base64'), 'base64', 'utf8');
      decrypted += decipher.final('utf8');
      
      return decrypted;
    } catch (error) {
      console.error('[TokenManager] Decryption failed:', error);
      throw error;
    }
  }

  public static getInstance(): TokenManager {
    if (!TokenManager.instance) {
      TokenManager.instance = new TokenManager();
    }
    return TokenManager.instance;
  }

  public saveTokens(accessToken: string, refreshToken: string, expiresAt: number): void {
    try {
      const tokenData: TokenData = {
        access_token: accessToken,
        refresh_token: refreshToken,
        expires_at: expiresAt,
      };

      const encrypted = this.encrypt(JSON.stringify(tokenData));
      this.store.set('encrypted_tokens', encrypted);

      this.store.set('token_metadata', {
        expires_at: expiresAt,
        last_updated: Date.now(),
      });

      this.cachedTokens = tokenData;
      this.scheduleTokenRefresh(expiresAt);

      console.log('[TokenManager] Tokens saved securely');
    } catch (error) {
      console.error('[TokenManager] Failed to save tokens:', error);
      throw error;
    }
  }

  private getStoredTokens(): TokenData | null {
    if (this.cachedTokens) {
      return this.cachedTokens;
    }

    try {
      const encrypted = this.store.get('encrypted_tokens') as string | undefined;
      
      if (!encrypted) {
        return null;
      }

      const decrypted = this.decrypt(encrypted);
      const tokenData: TokenData = JSON.parse(decrypted);

      // Validate token structure
      if (!tokenData.access_token || !tokenData.refresh_token || !tokenData.expires_at) {
        console.error('[TokenManager] Invalid token data structure');
        return null;
      }

      this.cachedTokens = tokenData;
      return tokenData;
    } catch (error) {
      console.error('[TokenManager] Failed to get tokens:', error);
      this.clearTokens();
      return null;
    }
  }

  public getAccessToken(): string | null {
    const tokens = this.getStoredTokens();
    return tokens?.access_token ?? null;
  }

  public getRefreshToken(): string | null {
    const tokens = this.getStoredTokens();
    return tokens?.refresh_token ?? null;
  }

  public getExpiresAt(): number | null {
    const tokens = this.getStoredTokens();
    return tokens?.expires_at ?? null;
  }

  public isTokenExpired(): boolean {
    const tokens = this.getStoredTokens();
    if (!tokens || !tokens.expires_at) {
      return true;
    }

    const now = Math.floor(Date.now() / 1000);
    const expiresIn = tokens.expires_at - now;
    
    // Token is expired if it expires in less than 5 minutes OR already expired
    return expiresIn < 300;
  }

  public isTokenAlreadyExpired(): boolean {
    const tokens = this.getStoredTokens();
    if (!tokens || !tokens.expires_at) {
      return true;
    }

    const now = Math.floor(Date.now() / 1000);
    return tokens.expires_at <= now;
  }

  public clearTokens(): void {
    this.cachedTokens = null;
    this.store.delete('encrypted_tokens');
    this.store.delete('token_metadata');
    this.cancelTokenRefresh();
    console.log('[TokenManager] Tokens cleared');
  }

  /**
   * Clears tokens and resets the installation
   * Use this for complete reset (e.g., logout + remove device trust)
   */
  public resetInstallation(): void {
    this.clearTokens();
    this.store.delete('installation_salt');
    console.log('[TokenManager] Installation reset');
  }

  async restoreTokens(): Promise<void> {
    try {
      const tokens = this.getStoredTokens();
      if (tokens) {
        if (!this.isTokenExpired()) {
          this.scheduleTokenRefresh(tokens.expires_at);
          console.log('[TokenManager] Tokens restored');
        } else {
          console.log('[TokenManager] Stored tokens expired, but refresh token available - will attempt refresh');
          // Don't clear yet - let the caller attempt refresh
          // Emit event to trigger refresh attempt
          this.emit('token-refresh-needed');
        }
      }
    } catch (error) {
      console.error('[TokenManager] Failed to restore tokens:', error);
      this.clearTokens();
    }
  }

  private scheduleTokenRefresh(expiresAt: number): void {
    this.cancelTokenRefresh();

    if (expiresAt) {
      const expiresIn = expiresAt * 1000 - Date.now() - 5 * 60 * 1000;
      
      if (expiresIn > 0) {
        console.log(`[TokenManager] Token refresh scheduled in ${Math.floor(expiresIn / 1000 / 60)} minutes`);
        this.refreshTimer = setTimeout(() => {
          console.log('[TokenManager] Token refresh triggered');
          this.emit('token-refresh-needed');
        }, expiresIn);
      } else {
        console.log('[TokenManager] Token already expired or expiring soon');
        this.emit('token-refresh-needed');
      }
    }
  }

  private cancelTokenRefresh(): void {
    if (this.refreshTimer) {
      clearTimeout(this.refreshTimer);
      this.refreshTimer = null;
    }
  }

  public setRefreshing(promise: Promise<boolean>): void {
    this.isRefreshing = true;
    this.refreshPromise = promise;
    
    promise.finally(() => {
      this.isRefreshing = false;
      this.refreshPromise = null;
    });
  }

  public isRefreshInProgress(): boolean {
    return this.isRefreshing;
  }

  public async waitForRefresh(): Promise<boolean> {
    if (this.refreshPromise) {
      return this.refreshPromise;
    }
    return false;
  }

  public destroy(): void {
    this.cancelTokenRefresh();
    this.cachedTokens = null;
  }
}

// Export singleton instance
export const tokenManager = TokenManager.getInstance();<|MERGE_RESOLUTION|>--- conflicted
+++ resolved
@@ -30,13 +30,7 @@
     super();
     this.store = new Store({
       name: 'browzer',
-<<<<<<< HEAD
-      // Use a fixed encryption key that doesn't change between versions
-      // This prevents corruption during updates
-      encryptionKey: 'browzer-store-encryption-key',
-=======
-      // encryptionKey: 'browzer-store-key-' + app.getVersion(), // it uses safeStorage at its core, so it will propmpt for keychain access
->>>>>>> 4f015b07
+      encryptionKey: 'browzer-store-encryption-key'
     });
     
     this.encryptionKey = this.deriveEncryptionKey();

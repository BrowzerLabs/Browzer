export interface RouteConfig {
  path: string;
  title: string;
  params?: string;
  fragment?: string;
}

/**
 * Internal routes - Load in tabs with browzer:// protocol
 */
export const ROUTES: Record<string, RouteConfig> = {
  'auth/confirm-signup': {
    path: '/auth/confirm-signup',
    title: 'Confirm Email',
  },
  'auth/reset-password': {
    path: '/auth/reset-password',
    title: 'Reset Password',
  },
<<<<<<< HEAD
  'subscription/success': {
    path: '/subscription/success',
    title: 'Subscription Success',
    showInTab: false,
  },
  'subscription/cancel': {
    path: '/subscription/cancel',
    title: 'Checkout Cancelled',
    showInTab: false,
  },
};

/**
 * Internal routes - Load in tabs with browzer:// protocol
 */
export const INTERNAL_ROUTES: Record<string, RouteConfig> = {
=======
  'auth/callback': {
    path: '/auth/callback',
    title: 'OAuth Callback',
  },
>>>>>>> ff72e9bd
  settings: {
    path: '/settings',
    title: 'Settings',
  },
  history: {
    path: '/history',
    title: 'History',
  },
  recordings: {
    path: '/recordings',
    title: 'Recordings',
  },
  automation: {
    path: '/automation',
    title: 'Automation',
  },
  profile: {
    path: '/profile',
    title: 'Profile',
  },
  subscription: {
    path: '/subscription',
    title: 'Subscription',
    showInTab: true,
  },
};

export function getRouteFromURL(url: string): RouteConfig | null {
  try {
    if (!url.startsWith('browzer://')) return null;

    const urlWithoutProtocol = url.replace('browzer://', '');
    const hashIndex = urlWithoutProtocol.indexOf('#');
    const queryIndex = urlWithoutProtocol.indexOf('?');
    
    let pathPart: string;
    let queryPart = '';
    let fragmentPart = '';
    
    if (hashIndex !== -1 && (queryIndex === -1 || hashIndex < queryIndex)) {
      // Has fragment, might have query after it
      pathPart = urlWithoutProtocol.substring(0, hashIndex);
      const afterHash = urlWithoutProtocol.substring(hashIndex + 1);
      const queryInFragment = afterHash.indexOf('?');
      if (queryInFragment !== -1) {
        fragmentPart = afterHash.substring(0, queryInFragment);
        queryPart = afterHash.substring(queryInFragment + 1);
      } else {
        fragmentPart = afterHash;
      }
    } else if (queryIndex !== -1) {
      // Has query, might have fragment after it
      pathPart = urlWithoutProtocol.substring(0, queryIndex);
      const afterQuery = urlWithoutProtocol.substring(queryIndex + 1);
      const fragmentInQuery = afterQuery.indexOf('#');
      if (fragmentInQuery !== -1) {
        queryPart = afterQuery.substring(0, fragmentInQuery);
        fragmentPart = afterQuery.substring(fragmentInQuery + 1);
      } else {
        queryPart = afterQuery;
      }
    } else {
      pathPart = urlWithoutProtocol;
    }
    
    // Remove trailing slash
    pathPart = pathPart.replace(/\/$/, '');
    
    // Try to match the full path first (e.g., "auth/confirm-signup")
    // If not found, try the last segment (e.g., "confirm-signup")
    let route = ROUTES[pathPart];
    
    if (!route) {
      const segments = pathPart.split('/');
      const lastSegment = segments[segments.length - 1];
      route = ROUTES[lastSegment];
    }
    
    if (!route) {
      console.warn('[getRouteFromURL] No route found for:', pathPart);
      return null;
    }
    
    // Return route with preserved params and fragment
    return {
      ...route,
      params: queryPart || undefined,
      fragment: fragmentPart || undefined,
    };
  } catch (error) {
    console.error('[getRouteFromURL] Parse error:', error);
    return null;
  }
}<|MERGE_RESOLUTION|>--- conflicted
+++ resolved
@@ -17,29 +17,18 @@
     path: '/auth/reset-password',
     title: 'Reset Password',
   },
-<<<<<<< HEAD
+  'auth/callback': {
+    path: '/auth/callback',
+    title: 'OAuth Callback',
+  },
   'subscription/success': {
     path: '/subscription/success',
     title: 'Subscription Success',
-    showInTab: false,
   },
   'subscription/cancel': {
     path: '/subscription/cancel',
     title: 'Checkout Cancelled',
-    showInTab: false,
   },
-};
-
-/**
- * Internal routes - Load in tabs with browzer:// protocol
- */
-export const INTERNAL_ROUTES: Record<string, RouteConfig> = {
-=======
-  'auth/callback': {
-    path: '/auth/callback',
-    title: 'OAuth Callback',
-  },
->>>>>>> ff72e9bd
   settings: {
     path: '/settings',
     title: 'Settings',
@@ -63,7 +52,6 @@
   subscription: {
     path: '/subscription',
     title: 'Subscription',
-    showInTab: true,
   },
 };
 

/* eslint-disable @typescript-eslint/no-explicit-any */

export * from './tabs';
export * from './recording';
export * from './history';
export * from './user';
<<<<<<< HEAD
export * from './context';
export * from './automation';
=======
export * from './automation';
export * from './settings';
>>>>>>> e1518cfc
<|MERGE_RESOLUTION|>--- conflicted
+++ resolved
@@ -4,10 +4,6 @@
 export * from './recording';
 export * from './history';
 export * from './user';
-<<<<<<< HEAD
 export * from './context';
 export * from './automation';
-=======
-export * from './automation';
-export * from './settings';
->>>>>>> e1518cfc
+export * from './settings';